"""Sampler for hyperparameters for different algorithms

Reference:
    * stable baselines3 https://github.com/DLR-RM/rl-baselines3-zoo/blob/master/rl_zoo3/hyperparams_opt.py

"""

from typing import Any, Dict

import optuna

# define the categorical choice or real interval for each hyperparameter
PPO_dict = {
    'categorical': {
        'hidden_dim': [8, 16, 32, 64, 128, 256, 512],
        'activation': ['tanh', 'relu', 'leaky_relu'],
        'gamma': [0.9, 0.95, 0.98, 0.99, 0.995, 0.999, 0.9999],
        'gae_lambda': [0.8, 0.9, 0.92, 0.95, 0.98, 0.99, 1.0],
        'clip_param': [0.1, 0.2, 0.3, 0.4],
        'opt_epochs': [1, 5, 10, 20],
        'mini_batch_size': [32, 64, 128, 256],
        'rollout_steps': [50, 100, 150, 200], # steps increment by rollout_steps * n_envs
        'max_env_steps': [30000, 72000, 114000, 156000, 216000],  # to make sure having the checkpoint at these steps [30000, 72000, 216000]
    },
    'float': {  # note that in float type, you must specify the upper and lower bound
        'target_kl': [0.00000001, 0.8],
        'entropy_coef': [0.00000001, 0.1],
        'actor_lr': [1e-5, 1],
        'critic_lr': [1e-5, 1],
        'state_weight': [0.001, 20],
        'state_dot_weight': [0.001, 5],
        'action_weight': [0.001, 5],
    }
}
SAC_dict = {
    'categorical': {
        'hidden_dim': [32, 64, 128, 256, 512],
        'activation': ['tanh', 'relu', 'leaky_relu'],
        'gamma': [0.9, 0.95, 0.98, 0.99, 0.995, 0.999, 0.9999],
        'train_interval': [10, 100, 1000],  # max_env_steps should be divisible by train_interval
        'train_batch_size': [32, 64, 128, 256, 512, 1024],
        'max_env_steps': [30000, 72000, 114000, 156000, 216000],  # to make sure having the checkpoint at these steps [30000, 72000, 216000]
        'warm_up_steps': [500, 1000, 2000, 4000],
        'max_buffer_size': [10000, 50000, 100000, 200000], 
    },
    'float': {  # note that in float type, you must specify the upper and lower bound
        'tau': [0.005, 1.0],
        'init_temperature': [0.01, 1],  # initial temperature for the policy
        'actor_lr': [1e-5, 1],
        'critic_lr': [1e-5, 1],
<<<<<<< HEAD
        'entropy_lr': [1e-5, 1],
=======
        'state_weight': [0.001, 20],
        'state_dot_weight': [0.001, 5],
        'action_weight': [0.001, 5],
>>>>>>> 448a5119
    }
}

GPMPC_dict = {
    'categorical': {
        'horizon': [10, 15, 20, 25, 30, 35, 40],
        'kernel': ['Matern', 'RBF'],
        'n_ind_points': [30, 40, 50],  # number should lower 0.8 * MIN(num_samples) if 0,2 is test_data_ratio
        'num_epochs': [4, 5, 6, 7, 8],
        'num_samples': [70, 75, 80, 85],
        'optimization_iterations': [2800, 3000, 3200],
    },
    'float': {  # note that in float type, you must specify the upper and lower bound
        'learning_rate': [5e-4, 0.5],
        'state_weight': [0.001, 20],
        'state_dot_weight': [0.001, 5],
        'action_weight': [0.001, 5],
    }
}


iLQR_dict = {
    'categorical': {
        'max_iterations': [5, 10, 15, 20],
        'lamb_factor': [5, 10, 15],
        'lamb_max': [1000, 1500, 2000],  # number should lower 0.8 * MIN(num_samples) if 0,2 is test_data_ratio
        'epsilon': [0.01, 0.005, 0.001],
    },
    'float': {  # note that in float type, you must specify the upper and lower bound   
    
    }
}

LINEAR_MPSC_dict = {
    'categorical': {
        'horizon': [10, 15, 20, 25, 30, 35, 40],
        'n_samples': [400, 600, 800, 1000],
    },
    'float': {  # note that in float type, you must specify the upper and lower bound   
        'tau': [0.95, 0.99], 
    }
}



def ppo_sampler(hps_dict: Dict[str, Any], trial: optuna.Trial) -> Dict[str, Any]:
    """Sampler for PPO hyperparameters.

    args:
        hps_dict: the dict of hyperparameters that will be optimized over
        trial: budget variable

    """

    # TODO: conditional hyperparameters

    # model args
    hidden_dim = trial.suggest_categorical('hidden_dim', PPO_dict['categorical']['hidden_dim'])
    activation = trial.suggest_categorical('activation', PPO_dict['categorical']['activation'])

    # loss args
    gamma = trial.suggest_categorical('gamma', PPO_dict['categorical']['gamma'])
    # Factor for trade-off of bias vs variance for Generalized Advantage Estimator
    gae_lambda = trial.suggest_categorical('gae_lambda', PPO_dict['categorical']['gae_lambda'])
    clip_param = trial.suggest_categorical('clip_param', PPO_dict['categorical']['clip_param'])
    # Limit the KL divergence between updates
    target_kl = trial.suggest_float('target_kl', PPO_dict['float']['target_kl'][0], PPO_dict['float']['target_kl'][1], log=True)
    # Entropy coefficient for the loss calculation
    entropy_coef = trial.suggest_float('entropy_coef', PPO_dict['float']['entropy_coef'][0], PPO_dict['float']['entropy_coef'][1], log=True)

    # optim args
    opt_epochs = trial.suggest_categorical('opt_epochs', PPO_dict['categorical']['opt_epochs'])
    mini_batch_size = trial.suggest_categorical('mini_batch_size', PPO_dict['categorical']['mini_batch_size'])
    actor_lr = trial.suggest_float('actor_lr', PPO_dict['float']['actor_lr'][0], PPO_dict['float']['actor_lr'][1], log=True)
    critic_lr = trial.suggest_float('critic_lr', PPO_dict['float']['critic_lr'][0], PPO_dict['float']['critic_lr'][1], log=True)
    # The maximum value for the gradient clipping
    # max_grad_norm = trial.suggest_categorical("max_grad_norm", [0.3, 0.5, 0.6, 0.7, 0.8, 0.9, 1, 2, 5])

    # The number of steps to run for each environment per update
    # Note: rollout_steps * n_envs should be greater than mini_batch_size
    # The value is set in this way for the sake of evluation and checkpoint
    # e.g. total_steps will be incremented by 4 *[50, 100, 150, 250] = [200, 400, 600, 1000]
    # then eval_inverval can be set to 6000 if we want to capture learning efficiency and intermediate performance
    rollout_steps = trial.suggest_categorical('rollout_steps', PPO_dict['categorical']['rollout_steps'])
    max_env_steps = trial.suggest_categorical('max_env_steps', PPO_dict['categorical']['max_env_steps'])

    # Orthogonal initialization
    # ortho_init = False
    # ortho_init = trial.suggest_categorical('ortho_init', [False, True])

    # objective
    state_weight = trial.suggest_float('state_weight', PPO_dict['float']['state_weight'][0], PPO_dict['float']['state_weight'][1], log=True)
    state_dot_weight = trial.suggest_float('state_dot_weight', PPO_dict['float']['state_dot_weight'][0], PPO_dict['float']['state_dot_weight'][1], log=True)
    action_weight = trial.suggest_float('action_weight', PPO_dict['float']['action_weight'][0], PPO_dict['float']['action_weight'][1], log=True)

    hps_suggestion = {
        'hidden_dim': hidden_dim,
        'activation': activation,
        'gamma': gamma,
        'gae_lambda': gae_lambda,
        'clip_param': clip_param,
        'target_kl': target_kl,
        'entropy_coef': entropy_coef,
        'opt_epochs': opt_epochs,
        'mini_batch_size': mini_batch_size,
        'actor_lr': actor_lr,
        'critic_lr': critic_lr,
        # "max_grad_norm": max_grad_norm, (currently not implemented in PPO controller)
        'max_env_steps': max_env_steps,
        'rollout_steps': rollout_steps,
        'state_weight': state_weight,
        'state_dot_weight': state_dot_weight,
        'action_weight': action_weight,
    }

    assert len(hps_suggestion) == len(hps_dict), ValueError('We are optimizing over different number of HPs as you listed.')

    return hps_suggestion


def sac_sampler(hps_dict: Dict[str, Any], trial: optuna.Trial) -> Dict[str, Any]:
    """Sampler for SAC hyperparameters.

    args:
        hps_dict: the dict of hyperparameters that will be optimized over
        trial: budget variable

    """

    # TODO: conditional hyperparameters

    # model args
    hidden_dim = trial.suggest_categorical('hidden_dim', SAC_dict['categorical']['hidden_dim'])
    activation = trial.suggest_categorical('activation', SAC_dict['categorical']['activation'])

    # loss args
    gamma = trial.suggest_categorical('gamma', SAC_dict['categorical']['gamma'])
    tau = trial.suggest_float('tau', SAC_dict['float']['tau'][0], SAC_dict['float']['tau'][1], log=False)

    # optim args
    train_interval = trial.suggest_categorical('train_interval', SAC_dict['categorical']['train_interval'])
    train_batch_size = trial.suggest_categorical('train_batch_size', SAC_dict['categorical']['train_batch_size'])
    actor_lr = trial.suggest_float('actor_lr', SAC_dict['float']['actor_lr'][0], SAC_dict['float']['actor_lr'][1], log=True)
    critic_lr = trial.suggest_float('critic_lr', SAC_dict['float']['critic_lr'][0], SAC_dict['float']['critic_lr'][1], log=True)
    entropy_lr = trial.suggest_float('entropy_lr', SAC_dict['float']['entropy_lr'][0], SAC_dict['float']['entropy_lr'][1], log=True)
    init_temperature = trial.suggest_float('init_temperature', SAC_dict['float']['init_temperature'][0], SAC_dict['float']['init_temperature'][1], log=False)

    max_env_steps = trial.suggest_categorical('max_env_steps', SAC_dict['categorical']['max_env_steps'])
    warm_up_steps = trial.suggest_categorical('warm_up_steps', SAC_dict['categorical']['warm_up_steps'])
    max_buffer_size = trial.suggest_categorical('max_buffer_size', SAC_dict['categorical']['max_buffer_size'])

    # objective
    state_weight = trial.suggest_float('state_weight', SAC_dict['float']['state_weight'][0], SAC_dict['float']['state_weight'][1], log=True)
    state_dot_weight = trial.suggest_float('state_dot_weight', SAC_dict['float']['state_dot_weight'][0], SAC_dict['float']['state_dot_weight'][1], log=True)
    action_weight = trial.suggest_float('action_weight', SAC_dict['float']['action_weight'][0], SAC_dict['float']['action_weight'][1], log=True)

    hps_suggestion = {
        'hidden_dim': hidden_dim,
        'activation': activation,
        'gamma': gamma,
        'tau': tau,
        'train_interval': train_interval,
        'train_batch_size': train_batch_size,
        'actor_lr': actor_lr,
        'critic_lr': critic_lr,
        'max_env_steps': max_env_steps,
        'warm_up_steps': warm_up_steps,
        'state_weight': state_weight,
        'state_dot_weight': state_dot_weight,
        'action_weight': action_weight,
    }

    assert len(hps_suggestion) == len(hps_dict), ValueError('We are optimizing over different number of HPs as you listed.')

    return hps_suggestion


def gpmpc_sampler(hps_dict: Dict[str, Any], trial: optuna.Trial) -> Dict[str, Any]:
    """Sampler for PPO hyperparameters.

    args:
        hps_dict: the dict of hyperparameters that will be optimized over
        trial: budget variable

    """

    horizon = trial.suggest_categorical('horizon', GPMPC_dict['categorical']['horizon'])
    kernel = trial.suggest_categorical('kernel', GPMPC_dict['categorical']['kernel'])
    n_ind_points = trial.suggest_categorical('n_ind_points', GPMPC_dict['categorical']['n_ind_points'])
    num_epochs = trial.suggest_categorical('num_epochs', GPMPC_dict['categorical']['num_epochs'])
    num_samples = trial.suggest_categorical('num_samples', GPMPC_dict['categorical']['num_samples'])

    # get dimensions of the dynamics
    d = len(hps_dict['learning_rate'])
    assert d == len(hps_dict['optimization_iterations']), 'The number of optimization iterations must be the same as the number of learning rates.'

    # use same setting for all dimensions for simplicity
    optimization_iterations, learning_rate = [], []

    optimization_iterations = d * [trial.suggest_categorical('optimization_iterations', GPMPC_dict['categorical']['optimization_iterations'])]
    learning_rate = d * [trial.suggest_float('learning_rate', GPMPC_dict['float']['learning_rate'][0], GPMPC_dict['float']['learning_rate'][1], log=True)]

    # objective
    state_weight = trial.suggest_float('state_weight', GPMPC_dict['float']['state_weight'][0], GPMPC_dict['float']['state_weight'][1], log=True)
    state_dot_weight = trial.suggest_float('state_dot_weight', GPMPC_dict['float']['state_dot_weight'][0], GPMPC_dict['float']['state_dot_weight'][1], log=True)
    action_weight = trial.suggest_float('action_weight', GPMPC_dict['float']['action_weight'][0], GPMPC_dict['float']['action_weight'][1], log=True)
    
    hps_suggestion = {
        'horizon': horizon,
        'kernel': kernel,
        'n_ind_points': n_ind_points,
        'num_epochs': num_epochs,
        'num_samples': num_samples,
        'optimization_iterations': optimization_iterations,
        'learning_rate': learning_rate,
        'state_weight': state_weight,
        'state_dot_weight': state_dot_weight,
        'action_weight': action_weight,
    }

    assert len(hps_suggestion) == len(hps_dict), ValueError('We are optimizing over different number of HPs as you listed.')

    return hps_suggestion


HYPERPARAMS_SAMPLER = {
    'ppo': ppo_sampler,
    'sac': sac_sampler,
    'gp_mpc': gpmpc_sampler,
}

HYPERPARAMS_DICT = {
    'ppo': PPO_dict,
    'sac': SAC_dict,
    'gp_mpc': GPMPC_dict,
}<|MERGE_RESOLUTION|>--- conflicted
+++ resolved
@@ -48,13 +48,10 @@
         'init_temperature': [0.01, 1],  # initial temperature for the policy
         'actor_lr': [1e-5, 1],
         'critic_lr': [1e-5, 1],
-<<<<<<< HEAD
         'entropy_lr': [1e-5, 1],
-=======
         'state_weight': [0.001, 20],
         'state_dot_weight': [0.001, 5],
         'action_weight': [0.001, 5],
->>>>>>> 448a5119
     }
 }
 
