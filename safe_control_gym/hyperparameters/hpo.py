""" The implementation of HPO class

Reference: 
    * stable baselines3 https://github.com/DLR-RM/rl-baselines3-zoo/blob/master/rl_zoo3/hyperparams_opt.py
    * Optuna: https://optuna.org

Reruirement:
    * python -m pip install pymysql

"""
import os
import yaml
import numpy as np
import matplotlib.pyplot as plt
from functools import partial
from copy import deepcopy

import optuna
from optuna.pruners import BasePruner, MedianPruner, NopPruner, SuccessiveHalvingPruner
from optuna.samplers import BaseSampler, RandomSampler, TPESampler
from optuna.study import MaxTrialsCallback
from optuna.trial import TrialState
from optuna.visualization.matplotlib import plot_optimization_history, plot_param_importances
from optuna_dashboard import run_server
from optuna.trial import FrozenTrial

from safe_control_gym.hyperparameters.hpo_sampler import HYPERPARAMS_SAMPLER, HYPERPARAMS_DICT
from safe_control_gym.utils.registration import make
from safe_control_gym.utils.utils import save_video, mkdirs
from safe_control_gym.utils.logging import ExperimentLogger



class HPO(object):

    def __init__(self, algo, task, sampler, load_study, output_dir, task_config, hpo_config, **algo_config):
        """ Hyperparameter optimization class
        
        args:
            algo: algo name
            env_func: environment that the agent will interact with
            output_dir: output directory
            hpo_config: hyperparameter optimization configuration
            algo_config: algorithm configuration

        """

        self.algo = algo
        self.study_name = algo + "_hpo"
        self.task = task
        self.load_study = load_study
        self.task_config = task_config
        self.hpo_config = hpo_config
        self.hps_config = hpo_config.hps_config
        self.output_dir = output_dir
        self.algo_config = algo_config
        self.logger = ExperimentLogger(output_dir, log_file_out=False)
        self.total_runs = 0
        # init sampler
        if sampler == "RandomSampler":
            self.sampler = RandomSampler(seed=self.hpo_config.seed)
        elif sampler == "TPESampler":
            self.sampler = TPESampler(seed=self.hpo_config.seed)
        else:
            raise ValueError("Unknown sampler.")
        # check if config.hpo_config.prior is defined
        if hasattr(self.hpo_config, 'prior'):
            self.prior = self.hpo_config.prior
        else:
            self.prior = False
        assert len(hpo_config.objective) == len(hpo_config.direction), "objective and direction must have the same length"
    
    def objective(self, trial: optuna.Trial) -> float:
        """ The stochastic objective function for a HPO tool to optimize over
        
        args:
            trial: A single call of the objective function

        """

        # sample candidate hyperparameters
        sampled_hyperparams = HYPERPARAMS_SAMPLER[self.algo](self.hps_config, trial, self.prior)

        # log trial number
        self.logger.info("Trial number: {}".format(trial.number))

        # flag for increasing runs
        increase_runs = True
        first_iteration = True

        # do repetition
        returns, efficiencies, seeds = [], [], []
        while increase_runs:
            increase_runs = False
            if first_iteration:
                Gs_rew = np.inf
                Gs_eff = np.inf
            for i in range(self.hpo_config.repetitions):

                seed = np.random.randint(0, 10000)
                # update the agent config with sample candidate hyperparameters
                # new agent with the new hps
                for hp in sampled_hyperparams:
                    self.algo_config[hp] = sampled_hyperparams[hp]

                seeds.append(seed)
                self.logger.info("Sample hyperparameters: {}".format(sampled_hyperparams))
                self.logger.info("Seeds: {}".format(seeds))

                try:
                    self.env_func = partial(make, self.task, output_dir=self.output_dir, **self.task_config)
                    # using deepcopy(self.algo_config) prevent setting being overwritten
                    self.agent = make(self.algo,
                                        self.env_func,
                                        training=True,
                                        checkpoint_path=os.path.join(self.output_dir, "model_latest.pt"),
                                        output_dir=os.path.join(self.output_dir, "hpo"),
                                        use_gpu=self.hpo_config.use_gpu,
                                        seed=seed,
                                        **deepcopy(self.algo_config))

                    self.agent.reset()
                except Exception as e:
                    # catch exception
                    self.logger.info(f'Exception occurs when constructing agent: {e}')

                # return objective estimate
                # TODO: report intermediate results to Optuna for pruning
                try:
                    self.agent._learn()
                    self.total_runs += 1

                except Exception as e:
                    # catch the NaN generated by the sampler
                    self.agent.close()
                    del self.agent
                    del self.env_func
                    self.logger.info(f'Exception occurs during learning: {e}')
                    print(e)
                    print("Sampled hyperparameters:")
                    print(sampled_hyperparams)

                # TODO: multiple evaluation
                avg_return = self.agent._run()

                # learning curve
                if hasattr(self.agent, 'learning_curve'):
                    mean_returns, steps = self.agent.learning_curve['mean_returns'], self.agent.learning_curve['steps']
                    # find the index of the mean_returns that is 70% of the arv_return
                    idx = np.where(mean_returns >= 0.7*avg_return)[0]
                    if len(idx) > 0:
                        efficiency = mean_returns[idx[0]] / steps[idx[0]]
                    else:
                        efficiency = 0.0
                else:
                    efficiency = 0.0

                returns.append(avg_return)
                efficiencies.append(efficiency)
                self.logger.info("Sampled rewards: {}".format(returns))

                self.agent.close()
                # delete instances
                del self.agent
                del self.env_func

            Gss_rew = self._compute_cvar(np.array(returns), self.hpo_config.alpha)
            Gss_eff = self._compute_cvar(np.array(efficiencies), self.hpo_config.alpha)

            # if the current objective is better than the best objective, trigger more runs to avoid maximization bias
            if self.hpo_config.warm_trials < len(self.study.trials) and self.hpo_config.dynamical_runs:
                if Gss_rew > self.study.best_value or first_iteration == False:
                    if abs(Gs_rew - Gss_rew) > self.hpo_config.approximation_threshold:
                        increase_runs = True
                        first_iteration = False
                        Gs_rew, Gs_eff = Gss_rew, Gss_eff
                        self.logger.info("Trigger more runs")
                    else:
                        increase_runs = False
        
        return_cvar = Gss_rew
        efficiency_cvar = Gss_eff

        self.logger.info("CVaR of returns: {}".format(return_cvar))

        if 'performance' in self.hpo_config.objective and 'efficiency' not in self.hpo_config.objective:
            return return_cvar
        elif 'efficiency' in self.hpo_config.objective and 'performance' not in self.hpo_config.objective:
            return efficiency_cvar
        elif 'performance' in self.hpo_config.objective and 'efficiency' in self.hpo_config.objective:
            return return_cvar, efficiency_cvar
        else:
            raise ValueError("Objective must be performance, efficiency or both")

    
    def hyperparameter_optimization(self) -> None:
        
        if self.load_study:
            self.study = optuna.load_study(study_name=self.study_name, storage="mysql+pymysql://optuna@localhost/{}".format(self.study_name))
        else:
            # single-objective optimization
            if len(self.hpo_config.direction) == 1:
                self.study = optuna.create_study(
                                                direction=self.hpo_config.direction[0],
                                                sampler=self.sampler,
                                                pruner=optuna.pruners.MedianPruner(n_warmup_steps=10),
                                                study_name=self.study_name,
                                                storage="mysql+pymysql://optuna@localhost/{}".format(self.study_name),
                                                load_if_exists=self.hpo_config.load_if_exists
                                                )
            # multi-objective optimization
            else:
                self.study = optuna.create_study(
                                                directions=self.hpo_config.direction,
                                                sampler=self.sampler,
                                                pruner=optuna.pruners.MedianPruner(n_warmup_steps=10),
                                                study_name=self.study_name,
                                                storage="mysql+pymysql://optuna@localhost/{}".format(self.study_name),
                                                load_if_exists=self.hpo_config.load_if_exists
                                                )
            
        
<<<<<<< HEAD
        self.study.optimize(self.objective, n_trials=self.hpo_config.trials)
=======
        self.study.optimize(self.objective,
                            catch=(RuntimeError,),
                            callbacks=[MaxTrialsCallback(self.hpo_config.trials, states=(TrialState.COMPLETE,))],
                            )
>>>>>>> 7b4a8445

        output_dir = os.path.join(self.output_dir, "hpo")
        # save meta data
        self.study.trials_dataframe().to_csv(output_dir+"/trials.csv")

        # save top-n best hyperparameters
        if len(self.hpo_config.direction) == 1:
            trials = self.study.trials
            if self.hpo_config.direction[0] == "minimize":
                trials.sort(key=self._value_key)
            else:
                trials.sort(key=self._value_key, reverse=True)
            for i in range(min(self.hpo_config.save_n_best_hps, len(self.study.trials))):
                params = trials[i].params
                with open(f"{output_dir}/hyperparameters_{trials[i].value:.4f}.yaml", "w")as f:
                    yaml.dump(params, f, default_flow_style=False)
                if self.hpo_config.perturb_hps:
                    self._perturb_hps(params, f"{output_dir}/hyperparameters_{trials[i].value:.4f}")
        else:
            best_trials = self.study.best_trials
            for i in range(len(self.study.best_trials)):
                params = best_trials[i].params
                with open(f"{output_dir}/best_hyperparameters_[{best_trials[i].values[0]:.4f},{best_trials[i].values[1]:.4f}].yaml", "w")as f:
                    yaml.dump(params, f, default_flow_style=False)
                if self.hpo_config.perturb_hps:
                    self._perturb_hps(params, f"{output_dir}/best_hyperparameters_[{best_trials[i].values[0]:.4f},{best_trials[i].values[1]:.4f}]")

        # dashboard
        if self.hpo_config.dashboard:
            run_server("sqlite:///{}.db".format(self.study_name))

        # save plot
        try:
            if len(self.hpo_config.objective) == 1:
                plot_param_importances(self.study)
                plt.tight_layout()
                plt.savefig(output_dir+"/param_importances.png")
                #plt.show()
                plt.close()
                plot_optimization_history(self.study)
                plt.tight_layout()
                plt.savefig(output_dir+"/optimization_history.png")
                #plt.show()
                plt.close()
            else:
                for i in range(len(self.hpo_config.objective)):
                    plot_param_importances(self.study, target=lambda t: t.values[i])
                    plt.tight_layout()
                    plt.savefig(output_dir+"/param_importances_{}.png".format(self.hpo_config.objective[i]))
                    #plt.show()
                    plt.close()
                    plot_optimization_history(self.study, target=lambda t: t.values[i])
                    plt.tight_layout()
                    plt.savefig(output_dir+"/optimization_history_{}.png".format(self.hpo_config.objective[i]))
                    #plt.show()
                    plt.close()
        except Exception as e:
            print(e)
            print("Plotting failed.")

        self.logger.info("Total runs: {}".format(self.total_runs))
        self.logger.close()

        return
    
    def _value_key(self, trial: FrozenTrial) -> float:
        """ Returns value of trial object for sorting

        """
        if trial.value is None:
            if self.hpo_config.direction[0] == "minimize":
                return float("inf")
            else:
                return float("-inf")
        else:
            return trial.value
    def _compute_cvar(self, returns: np.ndarray, alpha: float = 0.2) -> float:
        """ Compute CVaR

        """
        assert returns.ndim == 1, "returns must be 1D array"
        sorted_returns = np.sort(returns)
        n = len(sorted_returns)
        VaR_idx = int(alpha * n)
        if VaR_idx == 0:
            VaR_idx = 1
        
        if self.hpo_config.direction[0] == "minimize":
            CVaR = sorted_returns[-VaR_idx:].mean()
        else:
            CVaR = sorted_returns[:VaR_idx].mean()

        return CVaR
    
    def _perturb_hps(self, hp: dict = {}, output_dir: str = '', hp_path: str = '') -> None:
        """ Perturb hyperparameters

        """

        assert (len(hp) > 0 and output_dir != '') or hp_path != '', "Either hp or hp_path must be given"

        hps_dict = HYPERPARAMS_DICT[self.algo]

        if hp_path == '': # After finishing HPO, will enter here if perturb_hps is True
            # make a folder named after the given hp config
            mkdirs(output_dir)

            # perturb each hyperparameter
            for key in hps_dict['categorical']:
                if key in hp:
                    mkdirs(f"{output_dir}/{key}")
                    tmp_hp = deepcopy(hp)
                    interval = sorted(hps_dict['categorical'][key])
                    try:
                        if isinstance(hp[key], list):
                            id = np.argwhere(np.array(interval) == hp[key][0])[0][0]
                        else:
                            id = np.argwhere(np.array(interval) == hp[key])[0][0]
                    except:
                        if isinstance(hp[key], list):
                            id = np.argmin(np.abs(np.array(interval) - hp[key][0]))
                        else:
                            id = np.argmin(np.abs(np.array(interval) - hp[key]))
                    if isinstance(hp[key], str): # real categorical type, e.g., activation function
                        for perturbation in hps_dict['categorical'][key]:
                            mkdirs(f"{output_dir}/{key}/{perturbation}")
                            tmp_hp[key] = perturbation
                            with open(f"{output_dir}/{key}/{perturbation}/{key}_{perturbation}.yaml", "w")as f:
                                yaml.dump(tmp_hp, f, default_flow_style=False)
                    else:
                        if isinstance(hp[key], float): # float
                            if id < len(interval)-1 and id > 0:
                                dx = (interval[id+1] - interval[id-1]) / self.hpo_config.divisor
                            elif id == 0:
                                dx = (interval[id+1] - interval[id]) / self.hpo_config.divisor * 2
                            else: # id == len(interval)-1
                                dx = (interval[id] - interval[id-1]) / self.hpo_config.divisor * 2
                        elif isinstance(hp[key], int): # integer
                            if key == 'max_env_steps': # special treatment for max_env_steps because of the vec env.
                                dx = self.algo_config['rollout_batch_size']  * hp['rollout_steps']
                            else:
                                dx = 1
                        elif isinstance(hp[key], list): # list
                            if isinstance(hp[key][0], float): # float
                                if id < len(interval)-1 and id > 0:
                                    dx = (interval[id+1] - interval[id-1]) / self.hpo_config.divisor
                                elif id == 0:
                                    dx = (interval[id+1] - interval[id]) / self.hpo_config.divisor * 2
                                else: # id == len(interval)-1
                                    dx = (interval[id] - interval[id-1]) / self.hpo_config.divisor * 2
                            elif isinstance(hp[key][0], int): # integer
                                    dx = 1
                        else:
                            raise ValueError("Unknown hyperparameter type.")
                        # pertub the hyperparameter by dx on right including the optimized one
                        for i in range(self.hpo_config.side_perturb_num+1):
                            perturbation = interval[id] + (i)*dx
                            while perturbation > max(interval):
                                if isinstance(hp[key], int):
                                    break
                                elif isinstance(hp[key], list) and isinstance(hp[key][0], int):
                                    break
                                dx = dx/10
                                perturbation = interval[id] + (i)*dx
                            mkdirs(f"{output_dir}/{key}/{perturbation}")
                            if isinstance(hp[key], list):
                                tmp_hp[key] = [perturbation]*len(hp[key])
                            else:
                                tmp_hp[key] = perturbation
                            with open(f"{output_dir}/{key}/{perturbation}/{key}_{perturbation}.yaml", "w")as f:
                                yaml.dump(tmp_hp, f, default_flow_style=False)
                        # pertub the hyperparameter by dx on left
                        for i in range(self.hpo_config.side_perturb_num):
                            perturbation = interval[id] - (i+1)*dx
                            while perturbation < min(interval):
                                if isinstance(hp[key], int):
                                    break
                                elif isinstance(hp[key], list) and isinstance(hp[key][0], int):
                                    break
                                dx = dx/10
                                perturbation = interval[id] - (i+1)*dx
                            mkdirs(f"{output_dir}/{key}/{perturbation}")
                            if isinstance(hp[key], list):
                                tmp_hp[key] = [perturbation]*len(hp[key])
                            else:
                                tmp_hp[key] = perturbation
                            with open(f"{output_dir}/{key}/{perturbation}/{key}_{perturbation}.yaml", "w")as f:
                                yaml.dump(tmp_hp, f, default_flow_style=False)
               
            for key in hps_dict['float']:
                if key in hp:
                    mkdirs(f"{output_dir}/{key}")
                    tmp_hp = deepcopy(hp)
                    interval = sorted(hps_dict['float'][key])
                    dx = (max(interval) - min(interval)) / self.hpo_config.divisor / 10

                    # pertub the hyperparameter by dx on right
                    for i in range(self.hpo_config.side_perturb_num+1):
                        if isinstance(hp[key], list):
                            perturbation = hp[key][0] + (i)*dx
                        else:
                            perturbation = hp[key] + (i)*dx
                        while perturbation > max(interval):
                            dx = dx/10
                            perturbation = hp[key] + (i)*dx
                        mkdirs(f"{output_dir}/{key}/{perturbation}")
                        tmp_hp[key] = perturbation
                        with open(f"{output_dir}/{key}/{perturbation}/{key}_{perturbation}.yaml", "w")as f:
                            yaml.dump(tmp_hp, f, default_flow_style=False)
                    # pertub the hyperparameter by dx on left
                    for i in range(self.hpo_config.side_perturb_num):
                        if isinstance(hp[key], list):
                            perturbation = hp[key][0] - (i+1)*dx
                        else:
                            perturbation = hp[key] - (i+1)*dx
                        
                        while perturbation < min(interval):
                            dx = dx/10
                            if isinstance(hp[key], list):
                                perturbation = hp[key][0] - (i+1)*dx
                            else:
                                perturbation = hp[key] - (i+1)*dx
                        mkdirs(f"{output_dir}/{key}/{perturbation}")
                        if isinstance(hp[key], list):
                            tmp_hp[key] = [perturbation]*len(hp[key])
                        else:
                            tmp_hp[key] = perturbation
                        with open(f"{output_dir}/{key}/{perturbation}/{key}_{perturbation}.yaml", "w")as f:
                            yaml.dump(tmp_hp, f, default_flow_style=False)
        else: # Without doing HPO, will enter here if perturb_hps is True
            # perturb each hyperparameter
            output_dir = hp_path.split(".yaml")[0]
            mkdirs(output_dir)
            with open(hp_path, "r") as f:
                hp = yaml.load(f, Loader=yaml.FullLoader)
            for key in hps_dict['categorical']:
                if key in hp:
                    mkdirs(f"{output_dir}/{key}")
                    tmp_hp = deepcopy(hp)
                    interval = sorted(hps_dict['categorical'][key])
                    try:
                        if isinstance(hp[key], list):
                            id = np.argwhere(np.array(interval) == hp[key][0])[0][0]
                        else:
                            id = np.argwhere(np.array(interval) == hp[key])[0][0]
                    except:
                        if isinstance(hp[key], list):
                            id = np.argmin(np.abs(np.array(interval) - hp[key][0]))
                        else:
                            id = np.argmin(np.abs(np.array(interval) - hp[key]))
                    if isinstance(hp[key], str): # real categorical type, e.g., activation function
                        for perturbation in hps_dict['categorical'][key]:
                            mkdirs(f"{output_dir}/{key}/{perturbation}")
                            tmp_hp[key] = perturbation
                            with open(f"{output_dir}/{key}/{perturbation}/{key}_{perturbation}.yaml", "w")as f:
                                yaml.dump(tmp_hp, f, default_flow_style=False)
                    else:
                        if isinstance(hp[key], float): # float
                            if id < len(interval)-1 and id > 0:
                                dx = (interval[id+1] - interval[id-1]) / self.hpo_config.divisor
                            elif id == 0:
                                dx = (interval[id+1] - interval[id]) / self.hpo_config.divisor * 2
                            else: # id == len(interval)-1
                                dx = (interval[id] - interval[id-1]) / self.hpo_config.divisor * 2
                        elif isinstance(hp[key], int): # integer
                            if key == 'max_env_steps': # special treatment for max_env_steps because of the vec env.
                                dx = self.algo_config['rollout_batch_size'] * hp['rollout_steps']
                            else:
                                dx = 1
                        elif isinstance(hp[key], list): # list
                            if isinstance(hp[key][0], float): # float
                                if id < len(interval)-1 and id > 0:
                                    dx = (interval[id+1] - interval[id-1]) / self.hpo_config.divisor
                                elif id == 0:
                                    dx = (interval[id+1] - interval[id]) / self.hpo_config.divisor * 2
                                else: # id == len(interval)-1
                                    dx = (interval[id] - interval[id-1]) / self.hpo_config.divisor * 2
                            elif isinstance(hp[key][0], int): # integer
                                    dx = 1
                        else:
                            raise ValueError("Unknown hyperparameter type.")
                        # pertub the hyperparameter by dx on right including the optimized one
                        for i in range(self.hpo_config.side_perturb_num+1):
                            perturbation = interval[id] + (i)*dx
                            while perturbation > max(interval):
                                if isinstance(hp[key], int):
                                    break
                                elif isinstance(hp[key], list) and isinstance(hp[key][0], int):
                                    break
                                dx = dx/10
                                perturbation = interval[id] + (i)*dx
                            mkdirs(f"{output_dir}/{key}/{perturbation}")
                            if isinstance(hp[key], list):
                                tmp_hp[key] = [perturbation]*len(hp[key])
                            else:
                                tmp_hp[key] = perturbation
                            with open(f"{output_dir}/{key}/{perturbation}/{key}_{perturbation}.yaml", "w")as f:
                                yaml.dump(tmp_hp, f, default_flow_style=False)
                        # pertub the hyperparameter by dx on left
                        for i in range(self.hpo_config.side_perturb_num):
                            perturbation = interval[id] - (i+1)*dx
                            while perturbation < min(interval):
                                if isinstance(hp[key], int):
                                    break
                                elif isinstance(hp[key], list) and isinstance(hp[key][0], int):
                                    break
                                dx = dx/10
                                perturbation = interval[id] - (i+1)*dx
                            mkdirs(f"{output_dir}/{key}/{perturbation}")
                            if isinstance(hp[key], list):
                                tmp_hp[key] = [perturbation]*len(hp[key])
                            else:
                                tmp_hp[key] = perturbation
                            with open(f"{output_dir}/{key}/{perturbation}/{key}_{perturbation}.yaml", "w")as f:
                                yaml.dump(tmp_hp, f, default_flow_style=False)
               
            for key in hps_dict['float']:
                if key in hp:
                    mkdirs(f"{output_dir}/{key}")
                    tmp_hp = deepcopy(hp)
                    interval = sorted(hps_dict['float'][key])
                    dx = (max(interval) - min(interval)) / self.hpo_config.divisor / 10

                    # pertub the hyperparameter by dx on right
                    for i in range(self.hpo_config.side_perturb_num+1):
                        if isinstance(hp[key], list):
                            perturbation = hp[key][0] + (i)*dx
                        else:
                            perturbation = hp[key] + (i)*dx
                        while perturbation > max(interval):
                            dx = dx/10
                            perturbation = hp[key] + (i)*dx
                        mkdirs(f"{output_dir}/{key}/{perturbation}")
                        if isinstance(hp[key], list):
                            tmp_hp[key] = [perturbation]*len(hp[key])
                        else:
                            tmp_hp[key] = perturbation
                        with open(f"{output_dir}/{key}/{perturbation}/{key}_{perturbation}.yaml", "w")as f:
                            yaml.dump(tmp_hp, f, default_flow_style=False)
                    # pertub the hyperparameter by dx on left
                    for i in range(self.hpo_config.side_perturb_num):
                        if isinstance(hp[key], list):
                            perturbation = hp[key][0] - (i+1)*dx
                        else:
                            perturbation = hp[key] - (i+1)*dx
                        
                        while perturbation < min(interval):
                            dx = dx/10
                            if isinstance(hp[key], list):
                                perturbation = hp[key][0] - (i+1)*dx
                            else:
                                perturbation = hp[key] - (i+1)*dx
                        mkdirs(f"{output_dir}/{key}/{perturbation}")
                        if isinstance(hp[key], list):
                            tmp_hp[key] = [perturbation]*len(hp[key])
                        else:
                            tmp_hp[key] = perturbation
                        with open(f"{output_dir}/{key}/{perturbation}/{key}_{perturbation}.yaml", "w")as f:
                            yaml.dump(tmp_hp, f, default_flow_style=False)<|MERGE_RESOLUTION|>--- conflicted
+++ resolved
@@ -220,14 +220,10 @@
                                                 )
             
         
-<<<<<<< HEAD
-        self.study.optimize(self.objective, n_trials=self.hpo_config.trials)
-=======
         self.study.optimize(self.objective,
                             catch=(RuntimeError,),
                             callbacks=[MaxTrialsCallback(self.hpo_config.trials, states=(TrialState.COMPLETE,))],
                             )
->>>>>>> 7b4a8445
 
         output_dir = os.path.join(self.output_dir, "hpo")
         # save meta data
