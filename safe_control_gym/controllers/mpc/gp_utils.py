--- conflicted
+++ resolved
@@ -601,45 +601,7 @@
                                             **kwargs)
                 fig_count += 1
         else:
-<<<<<<< HEAD
-            if self.target_mask is not None:
-                targets = targets[:, self.target_mask]
-            means, covs, preds = self.predict(inputs, return_pred=True)
-            t = np.arange(inputs.shape[0])
-            lower, upper = preds.confidence_region()
-            if self.NORMALIZE:
-                lower = torch.from_numpy(self.output_scaler_std).reshape(-1, 1) * lower + torch.from_numpy(self.output_scaler_mean).reshape(-1, 1)
-                upper = torch.from_numpy(self.output_scaler_std).reshape(-1, 1) * upper + torch.from_numpy(self.output_scaler_mean).reshape(-1, 1)
-
-            # plot the test results
-            fig, axs = plt.subplots(self.output_dimension, 1, figsize=(10, 10))
-            fig.tight_layout()
-            fig.suptitle(f'GP Validation {title}', fontsize=16)
-            # adjust the space between the sup title and the plots
-            plt.subplots_adjust(top=0.92)
-            plt.subplots_adjust(hspace=0.5)
-            for i in range(self.output_dimension):
-                # compute the percentage of test points within 2 std
-                num_within_2std = torch.sum((targets[:, i] > lower[i, :]) & (targets[:, i] < upper[i, :])).numpy()
-                percentage_within_2std = num_within_2std / len(targets[:, i]) * 100
-                print(f'Percentage of test points within 2 std for dim {i}: {percentage_within_2std:.2f}%')
-                axs[i].scatter(t, targets[:, i], color='r', label='Target')
-                axs[i].plot(t, means[:, i], 'b', label='GP prediction mean')
-                axs[i].fill_between(t, lower[i, :], upper[i, :], alpha=0.5, label='2-$\sigma$')
-                plt_title = f'GP dim {i}, {percentage_within_2std:.2f}% within 2-$\sigma$'
-                if title is not None:
-                    plt_title += f' {title}'
-                axs[i].set_title(f'GP dim {i}, {percentage_within_2std:.2f}% within 2-$\sigma$')
-                axs[i].legend(ncol=4)
-            if output_dir is not None:
-                plt_name = f'gp_validation_{title}.png' if title is not None else 'gp_validation.png'
-                fig.savefig(output_dir + '/' + plt_name)
-                print(f'Figure saved at {output_dir}/{plt_name}')
-            plt.close(fig)
-            # self.gps.plot_trained_gp(inputs, targets, output_dir, title)
-=======
-            self.gps.plot_trained_gp(inputs, targets, output_dir, title, **kwargs)
->>>>>>> c06e64c8
+            self.gps.plot_trained_gp(inputs, targets, output_dir, title)
 
     def _kernel_list(self,
                      x1,
