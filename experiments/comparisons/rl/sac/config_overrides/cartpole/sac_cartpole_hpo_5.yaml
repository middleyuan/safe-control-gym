--- conflicted
+++ resolved
@@ -13,11 +13,7 @@
   direction: [maximize] # [maximize, maximize]
   dynamical_runs: True # if True, dynamically increase runs
   warm_trials: 5 # number of trials to run before dyamical runs
-<<<<<<< HEAD
-  approximation_threshold: 1.5
-=======
   approximation_threshold: 2.5
->>>>>>> 43387d55
   repetitions: 3 # number of samples of performance for each objective query
   alpha: 1 # significance level for CVaR
   use_gpu: True
