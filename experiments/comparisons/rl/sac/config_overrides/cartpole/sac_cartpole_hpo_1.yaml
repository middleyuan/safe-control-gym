--- conflicted
+++ resolved
@@ -23,11 +23,7 @@
   seed: 24
   save_n_best_hps: 3
   # budget
-<<<<<<< HEAD
-  trials: 200
-=======
   trials: 399
->>>>>>> 43387d55
   prior: False # false will not consider the prior hps (learning with prior args)
   
   # hyperparameters
